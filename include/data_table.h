--- conflicted
+++ resolved
@@ -32,20 +32,12 @@
     /*
      * Functions for adding a sample (x, y)
      */
-<<<<<<< HEAD
     void add_sample(const DataPoint &sample);
     void add_sample(double x, double y);
     void add_sample(const std::vector<double> &x, double y);
     void add_sample(double x, const std::vector<double> &y);
     void add_sample(const std::vector<double> &x, const std::vector<double> &y);
-=======
-    void addSample(const DataPoint &sample);
-    void addSample(double x, double y);
-    void addSample(const std::vector<double> &x, double y);
-    void addSample(double x, const std::vector<double> &y);
-    void addSample(const std::vector<double> &x, const std::vector<double> &y);
-    void addSample(std::initializer_list<DataPoint> samples);
->>>>>>> c0b8c791
+    void add_sample(std::initializer_list<DataPoint> samples);
 
     /*
      * Getters
